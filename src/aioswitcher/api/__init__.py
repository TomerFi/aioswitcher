--- conflicted
+++ resolved
@@ -609,19 +609,11 @@
     """
 
     def __init__(
-<<<<<<< HEAD
-        self, device_type: DeviceType, ip_address: str, device_id: str, token: str
+        self, device_type: DeviceType, ip_address: str, device_id: str, device_key: str, token: str
     ) -> None:
         """Initialize the Switcher TCP connection API."""
         super().__init__(
-            device_type, ip_address, device_id, SWITCHER_TCP_PORT_TYPE2, token
-=======
-        self, device_type: DeviceType, ip_address: str, device_id: str, device_key: str
-    ) -> None:
-        """Initialize the Switcher TCP connection API."""
-        super().__init__(
-            device_type, ip_address, device_id, device_key, SWITCHER_TCP_PORT_TYPE2
->>>>>>> 7089b15a
+            device_type, ip_address, device_id, device_key, SWITCHER_TCP_PORT_TYPE2, token
         )
 
     async def control_breeze_device(
