--- conflicted
+++ resolved
@@ -99,15 +99,9 @@
 - Control Breeze (State, Mode, Fan Level, Target Temperature, Vertical Swing)
 
 ```python
-<<<<<<< HEAD
-async def control_runner(device_type, device_ip, device_id, token) :
-    # for connecting to a device we need its type, id and ip address
-    async with SwitcherType2Api(device_type, device_ip, device_id, token) as api:
-=======
-async def control_runner(device_type, device_ip, device_id, device_key) :
+async def control_runner(device_type, device_ip, device_id, device_key, token) :
     # for connecting to a device we need its type, id, login key and ip address
-    async with SwitcherType2Api(device_type, device_ip, device_id, device_key) as api:
->>>>>>> f7a3492c
+    async with SwitcherType2Api(device_type, device_ip, device_id, device_key, token) as api:
         # get the device current state (1)
         await api.get_shutter_state()
         # open the shutter to 30%, shutter number id is 1
