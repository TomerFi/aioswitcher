--- conflicted
+++ resolved
@@ -314,11 +314,7 @@
 ### script/control_device.py set_shutter_position
 
 ```shell
-<<<<<<< HEAD
-usage: control_device.py set_shutter_position [-h] [-v] [-k TOKEN] -c DEVICE_TYPE -d DEVICE_ID -i
-=======
-usage: control_device.py set_shutter_position [-h] [-v] -c DEVICE_TYPE -d DEVICE_ID -l DEVICE_KEY -i
->>>>>>> 7089b15a
+usage: control_device.py set_shutter_position [-h] [-v] [-k TOKEN] -c DEVICE_TYPE -d DEVICE_ID -l DEVICE_KEY -i
                                               IP_ADDRESS -p POSITION
 
 options:
@@ -341,11 +337,7 @@
 ### script/control_device.py stop_shutter
 
 ```shell
-<<<<<<< HEAD
-usage: control_device.py stop_shutter [-h] [-v] [-k TOKEN] -c DEVICE_TYPE -d DEVICE_ID -i IP_ADDRESS
-=======
-usage: control_device.py stop_shutter [-h] [-v] -c DEVICE_TYPE -d DEVICE_ID -l DEVICE_KEY -i IP_ADDRESS
->>>>>>> 7089b15a
+usage: control_device.py stop_shutter [-h] [-v] [-k TOKEN] -c DEVICE_TYPE -d DEVICE_ID -l DEVICE_KEY -i IP_ADDRESS
 
 options:
   -h, --help            show this help message and exit
@@ -404,7 +396,7 @@
 ### script/control_device.py turn_off_light
 
 ```shell
-usage: control_device.py turn_off_light [-h] [-v] [-k TOKEN] -c DEVICE_TYPE -d DEVICE_ID -i IP_ADDRESS
+usage: control_device.py turn_off_light [-h] [-v] [-k TOKEN] -c DEVICE_TYPE -d DEVICE_ID -l DEVICE_KEY -i IP_ADDRESS
 
 options:
   -h, --help            show this help message and exit
@@ -415,6 +407,8 @@
                         the token for communicating with the new switcher devices.
   -d DEVICE_ID, --device-id DEVICE_ID
                         the identification of the device
+  -l DEVICE_KEY, --device-key DEVICE_KEY
+                        the login key of the device
   -i IP_ADDRESS, --ip-address IP_ADDRESS
                         the ip address assigned to the device
 ```
@@ -422,7 +416,7 @@
 ### script/control_device.py turn_on_light
 
 ```shell
-usage: control_device.py turn_on_light [-h] [-v] [-k TOKEN] -c DEVICE_TYPE -d DEVICE_ID -i IP_ADDRESS
+usage: control_device.py turn_on_light [-h] [-v] [-k TOKEN] -c DEVICE_TYPE -d DEVICE_ID -l DEVICE_KEY -i IP_ADDRESS
 
 options:
   -h, --help            show this help message and exit
@@ -433,6 +427,8 @@
                         the token for communicating with the new switcher devices.
   -d DEVICE_ID, --device-id DEVICE_ID
                         the identification of the device
+  -l DEVICE_KEY, --device-key DEVICE_KEY
+                        the login key of the device
   -i IP_ADDRESS, --ip-address IP_ADDRESS
                         the ip address assigned to the device
 ```