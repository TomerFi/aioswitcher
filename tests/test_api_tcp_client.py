# Copyright Tomer Figenblat.
#
# Licensed under the Apache License, Version 2.0 (the "License");
# you may not use this file except in compliance with the License.
# You may obtain a copy of the License at
#
#     http://www.apache.org/licenses/LICENSE-2.0
#
# Unless required by applicable law or agreed to in writing, software
# distributed under the License is distributed on an "AS IS" BASIS,
# WITHOUT WARRANTIES OR CONDITIONS OF ANY KIND, either express or implied.
# See the License for the specific language governing permissions and
# limitations under the License.

"""Switcher integration TCP socket API module test cases."""

import os
from asyncio.streams import StreamReader, StreamWriter
from binascii import hexlify, unhexlify
from datetime import timedelta
from unittest import skipUnless
from unittest.mock import AsyncMock, Mock, patch

import pytest_asyncio
from assertpy import assert_that
from pytest import fixture, mark, raises

from aioswitcher.api import Command, SwitcherType1Api, SwitcherType2Api
from aioswitcher.api.messages import (
    SwitcherBaseResponse,
    SwitcherGetSchedulesResponse,
    SwitcherLoginResponse,
    SwitcherShutterStateResponse,
    SwitcherStateResponse,
    SwitcherThermostatStateResponse,
)
from aioswitcher.api.remotes import (
    SwitcherBreezeCommand,
    SwitcherBreezeRemote,
    SwitcherBreezeRemoteManager,
)
from aioswitcher.device import (
    DeviceState,
    DeviceType,
    LightState,
    ThermostatFanLevel,
    ThermostatMode,
    ThermostatSwing,
)

device_type_api1 = DeviceType.TOUCH
device_type_api2 = DeviceType.RUNNER
device_index = 2
device_id = "aaaaaa"
device_key = "18"
device_ip = "1.2.3.4"
token = ""
pytestmark = mark.asyncio
faulty_dummy_response = skipUnless(
    os.environ.get('CI'),
    'this fails because "get_breeze_state.txt" dummy response is faulty, it is ON but fails temperature parsing'
)


@fixture
def writer_write():
    return Mock()


@fixture
def reader_mock():
    return AsyncMock(spec_set=StreamReader)


@fixture
def writer_mock(writer_write):
    writer = AsyncMock(spec_set=StreamWriter)
    writer.write = writer_write
    return writer


@pytest_asyncio.fixture
async def connected_api_type1(reader_mock, writer_mock):
    with patch("aioswitcher.api.open_connection", return_value=(reader_mock, writer_mock)):
        api = SwitcherType1Api(device_type_api1, device_ip, device_id, device_key)
        await api.connect()
        yield api
        await api.disconnect()


@pytest_asyncio.fixture
async def connected_api_type2(reader_mock, writer_mock):
    with patch("aioswitcher.api.open_connection", return_value=(reader_mock, writer_mock)):
<<<<<<< HEAD
        api = SwitcherType2Api(device_type_api2, device_ip, device_id, token)
=======
        api = SwitcherType2Api(device_type_api2, device_ip, device_id, device_key)
>>>>>>> 7089b15a
        await api.connect()
        yield api
        await api.disconnect()


@patch("logging.Logger.info")
async def test_stopping_before_started_and_connected_should_write_to_the_info_output(mock_info):
    api = SwitcherType1Api(device_type_api1, device_ip, device_id, device_key)
    assert_that(api.connected).is_false()
    await api.disconnect()
    mock_info.assert_called_with("switcher device not connected")


async def test_api_as_a_context_manager(reader_mock, writer_mock):
    with patch("aioswitcher.api.open_connection", return_value=(reader_mock, writer_mock)):
        async with SwitcherType1Api(device_type_api1, device_ip, device_id, device_key) as api:
            assert_that(api.connected).is_true()


async def test_login_function(reader_mock, writer_write, connected_api_type1, resource_path_root):
    response_packet = _load_dummy_packet(resource_path_root, "login_response")
    with patch.object(reader_mock, "read", return_value=response_packet):
        response = await connected_api_type1._login()
    writer_write.assert_called_once()
    assert_that(response[1]).is_instance_of(SwitcherLoginResponse)
    assert_that(response[1].unparsed_response).is_equal_to(response_packet)


async def test_login2_function(reader_mock, writer_write, connected_api_type2, resource_path_root):
    response_packet = _load_dummy_packet(resource_path_root, "login2_response")
    with patch.object(reader_mock, "read", return_value=response_packet):
        response = await connected_api_type2._login()
    writer_write.assert_called_once()
    assert_that(response[1]).is_instance_of(SwitcherLoginResponse)
    assert_that(response[1].unparsed_response).is_equal_to(response_packet)


async def test_get_state_function_with_a_faulty_login_response_should_raise_error(reader_mock, writer_write, connected_api_type1):
    with raises(RuntimeError, match="login request was not successful"):
        with patch.object(reader_mock, "read", return_value=b''):
            await connected_api_type1.get_state()
    writer_write.assert_called_once()


async def test_get_state_function_with_a_faulty_get_state_response_should_raise_error(reader_mock, writer_write, connected_api_type1, resource_path_root):
    login_response_packet = _load_dummy_packet(resource_path_root, "login_response")
    with raises(RuntimeError, match="get state request was not successful"):
        with patch.object(reader_mock, "read", side_effect=[login_response_packet, b'']):
            await connected_api_type1.get_state()
    assert_that(writer_write.call_count).is_equal_to(2)


async def test_get_state_function_with_valid_packets(reader_mock, writer_write, connected_api_type1, resource_path_root):
    login_response_packet = _load_dummy_packet(resource_path_root, "login_response")
    get_state_response_packet = _load_dummy_packet(resource_path_root, "get_state_response")
    with patch.object(reader_mock, "read", side_effect=[login_response_packet, get_state_response_packet]):
        response = await connected_api_type1.get_state()
    assert_that(writer_write.call_count).is_equal_to(2)
    assert_that(response).is_instance_of(SwitcherStateResponse)
    assert_that(response.unparsed_response).is_equal_to(get_state_response_packet)


async def test_get_breeze_state_function_with_valid_packets(reader_mock, writer_write, connected_api_type2, resource_path_root):
    login_response_packet = _load_dummy_packet(resource_path_root, "login2_response")
    get_breeze_state_response_packet = _load_dummy_packet(resource_path_root, "get_breeze_state")
    with patch.object(reader_mock, "read", side_effect=[login_response_packet, get_breeze_state_response_packet]):
        response = await connected_api_type2.get_breeze_state()
    assert_that(writer_write.call_count).is_equal_to(2)
    assert_that(response).is_instance_of(SwitcherThermostatStateResponse)
    assert_that(response.unparsed_response).is_equal_to(get_breeze_state_response_packet)


async def test_turn_on_function_with_valid_packets(reader_mock, writer_write, connected_api_type1, resource_path_root):
    two_packets = _get_dummy_packets(resource_path_root, "login_response", "turn_on_response")
    with patch.object(reader_mock, "read", side_effect=two_packets):
        response = await connected_api_type1.control_device(Command.ON)
    assert_that(writer_write.call_count).is_equal_to(2)
    assert_that(response).is_instance_of(SwitcherBaseResponse)
    assert_that(response.unparsed_response).is_equal_to(two_packets[-1])


async def test_get_breeze_state_function_with_a_faulty_login_response_should_raise_error(reader_mock, writer_write, connected_api_type2):
    with raises(RuntimeError, match="login request was not successful"):
        with patch.object(reader_mock, "read", return_value=b''):
            await connected_api_type2.get_breeze_state()
    writer_write.assert_called_once()


async def test_get_breeze_state_function_with_a_faulty_get_state_response_should_raise_error(reader_mock, writer_write, connected_api_type2, resource_path_root):
    login_response_packet = _load_dummy_packet(resource_path_root, "login_response")
    with raises(RuntimeError, match="get breeze state request was not successful"):
        with patch.object(reader_mock, "read", side_effect=[login_response_packet, b'']):
            await connected_api_type2.get_breeze_state()
    assert_that(writer_write.call_count).is_equal_to(2)


async def test_control_breeze_device_function_with_valid_packets(reader_mock, writer_write, connected_api_type2, resource_path_root):
    four_packets = _get_dummy_packets(resource_path_root, "login2_response", "get_breeze_state", "control_breeze_response", "control_breeze_swing_response")
    with patch.object(reader_mock, "read", side_effect=four_packets):
        remote = SwitcherBreezeRemoteManager().get_remote('ELEC7022')
        response = await connected_api_type2.control_breeze_device(remote, DeviceState.ON, ThermostatMode.COOL, 24, ThermostatFanLevel.HIGH, ThermostatSwing.ON)
    assert_that(writer_write.call_count).is_equal_to(4)
    assert_that(response).is_instance_of(SwitcherBaseResponse)
    assert_that(response.unparsed_response).is_equal_to(four_packets[-1])


async def test_control_breeze_device_update_state_with_valid_packets(reader_mock, writer_write, connected_api_type2, resource_path_root):
    three_packets = _get_dummy_packets(resource_path_root, "login2_response", "get_breeze_state", "control_breeze_response")
    with patch.object(reader_mock, "read", side_effect=three_packets):
        remote = SwitcherBreezeRemoteManager().get_remote("ELEC7022")
        response = await connected_api_type2.control_breeze_device(remote, DeviceState.ON, ThermostatMode.COOL, 24, ThermostatFanLevel.HIGH, ThermostatSwing.ON, True)
    assert_that(writer_write.call_count).is_equal_to(3)
    assert_that(response).is_instance_of(SwitcherBaseResponse)
    assert_that(response.unparsed_response).is_equal_to(three_packets[-1])


async def test_breeze_remote_min_max_temp():
    remote = SwitcherBreezeRemoteManager().get_remote('ELEC7001')
    max_temp = remote.max_temperature
    min_temp = remote.min_temperature
    assert_that(min_temp).is_equal_to(16)
    assert_that(min_temp).is_instance_of(int)
    assert_that(max_temp).is_equal_to(30)
    assert_that(max_temp).is_instance_of(int)


async def test_breeze_get_remote_id():
    remote = SwitcherBreezeRemoteManager().get_remote('ELEC7001')
    remote_id = remote.remote_id
    assert_that(remote_id).is_equal_to("ELEC7001")
    assert_that(remote_id).is_instance_of(str)


async def test_breeze_get_on_off_type():
    remote = SwitcherBreezeRemoteManager().get_remote('ELEC7001')
    on_off_type = remote.on_off_type
    assert_that(on_off_type).is_equal_to(True)
    assert_that(on_off_type).is_instance_of(bool)


async def test_control_breeze_function_with_a_faulty_get_state_response_should_raise_error(reader_mock, writer_write, connected_api_type2):
    with raises(RuntimeError, match="login request was not successful"):
        remote = SwitcherBreezeRemoteManager().get_remote('ELEC7022')
        with patch.object(reader_mock, "read", return_value=b''):
            await connected_api_type2.control_breeze_device(remote, DeviceState.ON, ThermostatMode.COOL, 24, ThermostatFanLevel.HIGH, ThermostatSwing.ON)
    writer_write.assert_called_once()


async def test_get_breeze_command_function_with_low_temp(reader_mock, writer_write, connected_api_type2, resource_path_root):
    four_packets = _get_dummy_packets(resource_path_root, "login2_response", "get_breeze_state", "control_breeze_response", "control_breeze_swing_response")
    with patch.object(reader_mock, "read", side_effect=four_packets):
        remote = SwitcherBreezeRemoteManager().get_remote('ELEC7022')
        response = await connected_api_type2.control_breeze_device(remote, DeviceState.ON, ThermostatMode.COOL, 10, ThermostatFanLevel.HIGH, ThermostatSwing.ON)
    assert_that(writer_write.call_count).is_equal_to(4)
    assert_that(response).is_instance_of(SwitcherBaseResponse)
    assert_that(response.unparsed_response).is_equal_to(four_packets[-1])


async def test_get_breeze_command_function_with_high_temp(reader_mock, writer_write, connected_api_type2, resource_path_root):
    four_packets = _get_dummy_packets(resource_path_root, "login2_response", "get_breeze_state", "control_breeze_response", "control_breeze_swing_response")
    with patch.object(reader_mock, "read", side_effect=four_packets):
        remote = SwitcherBreezeRemoteManager().get_remote('ELEC7022')
        response = await connected_api_type2.control_breeze_device(remote, DeviceState.ON, ThermostatMode.COOL, 100, ThermostatFanLevel.HIGH, ThermostatSwing.ON)
    assert_that(writer_write.call_count).is_equal_to(4)
    assert_that(response).is_instance_of(SwitcherBaseResponse)
    assert_that(response.unparsed_response).is_equal_to(four_packets[-1])


async def test_breeze_get_command_function_with_non_supported_mode(resource_path_root):
    # test invalid non existing mode (cool)
    brm = SwitcherBreezeRemoteManager(str(resource_path_root) + "/breeze_data/irset_db_invalid_elec7022_data.json")
    remote = brm.get_remote('ELEC7022')
    with raises(RuntimeError, match=f"Invalid mode \"{ThermostatMode.COOL.display}\", available modes for this device are: {', '.join([x.display for x in remote.supported_modes])}"):
        remote.build_command(DeviceState.ON, ThermostatMode.COOL, 20, ThermostatFanLevel.HIGH, ThermostatSwing.ON, DeviceState.OFF)


async def test_breeze_get_command_function_non_toggle_type_off_state(resource_path_root):
    elec7022_turn_off_cmd = unhexlify((resource_path_root / ("breeze_data/" + "breeze_elec7022_turn_off_command" + ".txt")).read_text().replace('\n', '').encode())
    remote = SwitcherBreezeRemoteManager().get_remote('ELEC7022')
    command = remote.build_command(DeviceState.OFF, ThermostatMode.DRY, 20, ThermostatFanLevel.HIGH, ThermostatSwing.ON, DeviceState.OFF)
    assert_that(command).is_instance_of(SwitcherBreezeCommand)
    assert_that(command.command).is_equal_to(hexlify(elec7022_turn_off_cmd).decode())


async def test_breeze_get_command_function_toggle_type(resource_path_root):
    elec7001_turn_off_cmd = unhexlify((resource_path_root / ("breeze_data/" + "breeze_elec7001_turn_off_command" + ".txt")).read_text().replace('\n', '').encode())

    remote = SwitcherBreezeRemoteManager().get_remote('ELEC7001')
    command = remote.build_command(DeviceState.OFF, ThermostatMode.DRY, 20, ThermostatFanLevel.HIGH, ThermostatSwing.ON, DeviceState.ON)
    assert_that(command).is_instance_of(SwitcherBreezeCommand)
    assert_that(command.command).is_equal_to(hexlify(elec7001_turn_off_cmd).decode())


async def test_breeze_get_command_function_should_raise_command_does_not_exist(resource_path_root):
    elec7001_turn_off_cmd = unhexlify((resource_path_root / ("breeze_data/" + "breeze_elec7001_turn_off_command" + ".txt")).read_text().replace('\n', '').encode())

    remote = SwitcherBreezeRemoteManager().get_remote('ELEC7001')
    command = remote.build_command(DeviceState.OFF, ThermostatMode.DRY, 20, ThermostatFanLevel.HIGH, ThermostatSwing.ON, DeviceState.ON)
    assert_that(command).is_instance_of(SwitcherBreezeCommand)
    assert_that(command.command).is_equal_to(hexlify(elec7001_turn_off_cmd).decode())


async def test_breeze_remote_manager_get_from_local_database():
    remote_manager = SwitcherBreezeRemoteManager()
    remote_7022 = remote_manager.get_remote("ELEC7022")
    assert_that(remote_7022).is_type_of(SwitcherBreezeRemote)
    assert_that(remote_7022.remote_id).is_equal_to("ELEC7022")


async def test_breeze_build_swing_command():
    remote_manager = SwitcherBreezeRemoteManager()
    remote_7022 = remote_manager.get_remote("ELEC7022")
    command = remote_7022.build_swing_command(swing=ThermostatSwing.ON)
    assert_that(command.command).is_equal_to("000000004e4543587c32367c33327c31352c31357c31352c34307c31357c54303043387c33307c30317c414241425b33305d7c423234443642393445303146")


async def test_breeze_build_command_function_invalid_mode(resource_path_root):
    brm = SwitcherBreezeRemoteManager(str(resource_path_root) + "/breeze_data/irset_db_invalid_elec7022_data.json")
    remote = brm.get_remote('ELEC7022')
    with raises(RuntimeError, match="Invalid mode \"cool\", available modes for this device are: auto, dry, fan"):
        remote.build_command(DeviceState.ON, ThermostatMode.COOL, 20, ThermostatFanLevel.AUTO, ThermostatSwing.ON, DeviceState.OFF)


async def test_breeze_build_command_function_specific_case():
    remote_manager = SwitcherBreezeRemoteManager()
    remote_7001 = remote_manager.get_remote("ELEC7001")
    command = remote_7001.build_command(DeviceState.OFF, ThermostatMode.COOL, 20, ThermostatFanLevel.HIGH, ThermostatSwing.ON, DeviceState.ON)
    assert_that(command.command).is_equal_to("00000000524337327c32317c33327c32367c34437c39387c537c32327c30337c373237325b32325d7c39383841303030303830")


async def test_turn_on_with_timer_function_with_valid_packets(reader_mock, writer_write, resource_path_root, connected_api_type1):
    two_packets = _get_dummy_packets(resource_path_root, "login_response", "turn_on_with_timer_response")
    with patch.object(reader_mock, "read", side_effect=two_packets):
        response = await connected_api_type1.control_device(Command.ON, 15)
    assert_that(writer_write.call_count).is_equal_to(2)
    assert_that(response).is_instance_of(SwitcherBaseResponse)
    assert_that(response.unparsed_response).is_equal_to(two_packets[-1])


async def test_turn_off_function_with_valid_packets(reader_mock, writer_write, connected_api_type1, resource_path_root):
    two_packets = _get_dummy_packets(resource_path_root, "login_response", "turn_off_response")
    with patch.object(reader_mock, "read", side_effect=two_packets):
        response = await connected_api_type1.control_device(Command.OFF)
    assert_that(writer_write.call_count).is_equal_to(2)
    assert_that(response).is_instance_of(SwitcherBaseResponse)
    assert_that(response.unparsed_response).is_equal_to(two_packets[-1])


async def test_set_name_function_with_valid_packets(reader_mock, writer_write, connected_api_type1, resource_path_root):
    two_packets = _get_dummy_packets(resource_path_root, "login_response", "set_name_response")
    with patch.object(reader_mock, "read", side_effect=two_packets):
        response = await connected_api_type1.set_device_name("my boiler")
    assert_that(writer_write.call_count).is_equal_to(2)
    assert_that(response).is_instance_of(SwitcherBaseResponse)
    assert_that(response.unparsed_response).is_equal_to(two_packets[-1])


async def test_set_auto_shutdown_function_with_valid_packets(reader_mock, writer_write, connected_api_type1, resource_path_root):
    two_packets = _get_dummy_packets(resource_path_root, "login_response", "set_auto_shutdown_response")
    with patch.object(reader_mock, "read", side_effect=two_packets):
        response = await connected_api_type1.set_auto_shutdown(timedelta(hours=2, minutes=30))
    assert_that(writer_write.call_count).is_equal_to(2)
    assert_that(response).is_instance_of(SwitcherBaseResponse)
    assert_that(response.unparsed_response).is_equal_to(two_packets[-1])


async def test_get_schedules_function_with_valid_packets(reader_mock, writer_write, connected_api_type1, resource_path_root):
    two_packets = _get_dummy_packets(resource_path_root, "login_response", "get_schedules_response")
    with patch.object(reader_mock, "read", side_effect=two_packets):
        response = await connected_api_type1.get_schedules()
    assert_that(writer_write.call_count).is_equal_to(2)
    assert_that(response).is_instance_of(SwitcherGetSchedulesResponse)
    assert_that(response.unparsed_response).is_equal_to(two_packets[-1])


async def test_delete_schedule_function_with_valid_packets(reader_mock, writer_write, connected_api_type1, resource_path_root):
    two_packets = _get_dummy_packets(resource_path_root, "login_response", "delete_schedule_response")
    with patch.object(reader_mock, "read", side_effect=two_packets):
        response = await connected_api_type1.delete_schedule("0")
    assert_that(writer_write.call_count).is_equal_to(2)
    assert_that(response).is_instance_of(SwitcherBaseResponse)
    assert_that(response.unparsed_response).is_equal_to(two_packets[-1])


async def test_create_schedule_function_with_valid_packets(reader_mock, writer_write, connected_api_type1, resource_path_root):
    two_packets = _get_dummy_packets(resource_path_root, "login_response", "create_schedule_response")
    with patch.object(reader_mock, "read", side_effect=two_packets):
        response = await connected_api_type1.create_schedule("18:00", "19:00")
    assert_that(writer_write.call_count).is_equal_to(2)
    assert_that(response).is_instance_of(SwitcherBaseResponse)
    assert_that(response.unparsed_response).is_equal_to(two_packets[-1])


async def test_stop_shutter_device_function_with_valid_packets(reader_mock, writer_write, connected_api_type2, resource_path_root):
    two_packets = _get_dummy_packets(resource_path_root, "login_response", "stop_shutter_response")
    with patch.object(reader_mock, "read", side_effect=two_packets):
        response = await connected_api_type2.stop_shutter(device_index)
    assert_that(writer_write.call_count).is_equal_to(2)
    assert_that(response).is_instance_of(SwitcherBaseResponse)
    assert_that(response.unparsed_response).is_equal_to(two_packets[-1])


async def test_set_shutter_position_device_function_with_valid_packets(reader_mock, writer_write, connected_api_type2, resource_path_root):
    two_packets = _get_dummy_packets(resource_path_root, "login_response", "set_shutter_position_response")
    with patch.object(reader_mock, "read", side_effect=two_packets):
        response = await connected_api_type2.set_position(50, device_index)
    assert_that(writer_write.call_count).is_equal_to(2)
    assert_that(response).is_instance_of(SwitcherBaseResponse)
    assert_that(response.unparsed_response).is_equal_to(two_packets[-1])


async def test_set_light_function_with_valid_packets(reader_mock, writer_write, connected_api_type2, resource_path_root):
    two_packets = _get_dummy_packets(resource_path_root, "login_response", "set_light_response")
    with patch.object(reader_mock, "read", side_effect=two_packets):
        response = await connected_api_type2.set_light(LightState.ON, device_index)
    assert_that(writer_write.call_count).is_equal_to(2)
    assert_that(response).is_instance_of(SwitcherBaseResponse)
    assert_that(response.unparsed_response).is_equal_to(two_packets[-1])


async def test_get_shutter_state_function_with_valid_packets(reader_mock, writer_write, connected_api_type2, resource_path_root):
    login_response_packet = _load_dummy_packet(resource_path_root, "login2_response")
    get_state_response_packet = _load_dummy_packet(resource_path_root, "get_shutter_state_response")
    with patch.object(reader_mock, "read", side_effect=[login_response_packet, get_state_response_packet]):
        response = await connected_api_type2.get_shutter_state()
    assert_that(writer_write.call_count).is_equal_to(2)
    assert_that(response).is_instance_of(SwitcherShutterStateResponse)
    assert_that(response.unparsed_response).is_equal_to(get_state_response_packet)


async def test_get_shutter_state_function_with_a_faulty_login_response_should_raise_error(reader_mock, writer_write, connected_api_type2):
    with raises(RuntimeError, match="login request was not successful"):
        with patch.object(reader_mock, "read", return_value=b''):
            await connected_api_type2.get_shutter_state()
    writer_write.assert_called_once()


async def test_get_shutter_state_function_with_a_faulty_get_state_response_should_raise_error(reader_mock, writer_write, connected_api_type2, resource_path_root):
    login_response_packet = _load_dummy_packet(resource_path_root, "login_response")
    with raises(RuntimeError, match="get shutter state request was not successful"):
        with patch.object(reader_mock, "read", side_effect=[login_response_packet, b'']):
            await connected_api_type2.get_shutter_state()
    assert_that(writer_write.call_count).is_equal_to(2)


async def test_set_position_function_with_a_faulty_get_state_response_should_raise_error(reader_mock, writer_write, connected_api_type2):
    with raises(RuntimeError, match="login request was not successful"):
        with patch.object(reader_mock, "read", return_value=b''):
            await connected_api_type2.set_position(50)
    writer_write.assert_called_once()


async def test_stop_position_function_with_a_faulty_get_state_response_should_raise_error(reader_mock, writer_write, connected_api_type2):
    with raises(RuntimeError, match="login request was not successful"):
        with patch.object(reader_mock, "read", return_value=b''):
            await connected_api_type2.stop_shutter(device_index)
    writer_write.assert_called_once()


def _get_dummy_packets(resource_path_root, *packets):
    return [_load_dummy_packet(resource_path_root, packet) for packet in packets]


def _load_dummy_packet(path, file_name):
    return unhexlify((path / ("dummy_responses/" + file_name + ".txt")).read_text().replace('\n', '').encode())<|MERGE_RESOLUTION|>--- conflicted
+++ resolved
@@ -91,11 +91,7 @@
 @pytest_asyncio.fixture
 async def connected_api_type2(reader_mock, writer_mock):
     with patch("aioswitcher.api.open_connection", return_value=(reader_mock, writer_mock)):
-<<<<<<< HEAD
-        api = SwitcherType2Api(device_type_api2, device_ip, device_id, token)
-=======
-        api = SwitcherType2Api(device_type_api2, device_ip, device_id, device_key)
->>>>>>> 7089b15a
+        api = SwitcherType2Api(device_type_api2, device_ip, device_id, device_key, token)
         await api.connect()
         yield api
         await api.disconnect()
