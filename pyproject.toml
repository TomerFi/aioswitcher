--- conflicted
+++ resolved
@@ -20,17 +20,10 @@
 include = [ ]
 exclude = [ ]
 
-<<<<<<< HEAD
 [tool.poetry.dependencies]
 python = "^3.9.0"
 pycryptodome = ">=3.18.0"
-=======
-  [tool.poetry.dependencies]
-  python = "^3.9.0"
-  types-requests = "^2.31.0.6"
-  pycryptodome = ">=3.18.0"
-  requests = "^2.32.3"
->>>>>>> 90fc328c
+requests = "^2.32.3"
 
 [tool.poetry.group.dev.dependencies]
 assertpy = "^1.1"
