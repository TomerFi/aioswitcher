#! python3

# Copyright Tomer Figenblat.
#
# Licensed under the Apache License, Version 2.0 (the "License");
# you may not use this file except in compliance with the License.
# You may obtain a copy of the License at
#
#     http://www.apache.org/licenses/LICENSE-2.0
#
# Unless required by applicable law or agreed to in writing, software
# distributed under the License is distributed on an "AS IS" BASIS,
# WITHOUT WARRANTIES OR CONDITIONS OF ANY KIND, either express or implied.
# See the License for the specific language governing permissions and
# limitations under the License.

"""Python script for controlling Switcher devices."""

import asyncio
from argparse import ArgumentParser, RawDescriptionHelpFormatter
from datetime import timedelta
from pprint import PrettyPrinter
from typing import Any, Dict, List, Union

from aioswitcher.api import Command, SwitcherType1Api, SwitcherType2Api
from aioswitcher.api.remotes import SwitcherBreezeRemoteManager
from aioswitcher.device import (
    DeviceState,
    DeviceType,
<<<<<<< HEAD
    LightState,
=======
>>>>>>> 56de3540
    ThermostatFanLevel,
    ThermostatMode,
    ThermostatSwing,
)
from aioswitcher.device.tools import convert_str_to_devicetype
from aioswitcher.schedule import Days

printer = PrettyPrinter(indent=4)

_examples = """example usage:

python control_device.py get_state -c "Switcher Touch" -d ab1c2d -i "111.222.11.22"\n
python control_device.py turn_on -c "Switcher Touch" -d ab1c2d -i "111.222.11.22"\n
python control_device.py turn_on -c "Switcher Touch" -d ab1c2d -l 18 -i "111.222.11.22"\n
python control_device.py turn_on -c "Switcher Touch" -d ab1c2d -i "111.222.11.22" -t 15\n
python control_device.py turn_off -c "Switcher Touch" -d ab1c2d -i "111.222.11.22"\n
python control_device.py turn_off -c "Switcher Touch" -d ab1c2d -l 18 -i "111.222.11.22"\n
python control_device.py set_name -c "Switcher Touch" -d ab1c2d -i "111.222.11.22" -n "My Boiler"\n
python control_device.py set_auto_shutdown -c "Switcher Touch" -d ab1c2d -i "111.222.11.22" -r 2 -m 30\n
python control_device.py get_schedules -c "Switcher Touch" -d ab1c2d -i "111.222.11.22"\n
python control_device.py delete_schedule -c "Switcher Touch" -d ab1c2d -i "111.222.11.22" -s 3\n
python control_device.py create_schedule -c "Switcher Touch" -d ab1c2d -i "111.222.11.22" -n "14:00" -f "14:30"\n
python control_device.py create_schedule -c "Switcher Touch" -d ab1c2d -i "111.222.11.22" -n "17:30" -f "18:30" -w Sunday Monday Friday\n

python control_device.py stop_shutter -c "Switcher Runner" -d f2239a -i "192.168.50.98"\n
<<<<<<< HEAD
python control_device.py stop_shutter -c "Switcher Runner S11" -d f2239a -i "192.168.50.98"\n
python control_device.py set_shutter_position -c "Switcher Runner" -d f2239a -i "192.168.50.98" -p 50\n
python control_device.py set_shutter_position -c "Switcher Runner S11" -d f2239a -i "192.168.50.98" -p 50\n

python control_device.py turn_on_light -c "Switcher Runner S11" -d ab1c2d -i "111.222.11.22" -x 1\n
python control_device.py turn_on_light -c "Switcher Runner S11" -d ab1c2d -i "111.222.11.22" -x 2\n
python control_device.py turn_off_light -c "Switcher Runner S11" -d ab1c2d -i "111.222.11.22" -x 1\n
python control_device.py turn_off_light -c "Switcher Runner S11" -d ab1c2d -i "111.222.11.22" -x 2\n
=======
python control_device.py set_shutter_position -c "Switcher Runner" -d f2239a -i "192.168.50.98" -p 50\n
>>>>>>> 56de3540

python control_device.py get_thermostat_state -c "Switcher Breeze" -d 3a20b7 -i "192.168.50.77"\n

python control_device.py control_thermostat -c "Switcher Breeze" -d 3a20b7 -i "192.168.50.77" -r ELEC7001 -s on\n
python control_device.py control_thermostat -c "Switcher Breeze" -d 3a20b7 -i "192.168.50.77" -r ELEC7001 -m cool -f high -t 24\n
python control_device.py control_thermostat -c "Switcher Breeze" -d 3a20b7 -i "192.168.50.77" -r ELEC7001 -m cool -f high -t 24 -u\n
python control_device.py control_thermostat -c "Switcher Breeze" -d 3a20b7 -i "192.168.50.77" -r ELEC7001 -m dry\n
python control_device.py control_thermostat -c "Switcher Breeze" -d 3a20b7 -i "192.168.50.77" -r ELEC7001 -s off\n
"""  # noqa E501

# shared parse
shared_parser = ArgumentParser(add_help=False)
shared_parser.add_argument(
    "-v",
    "--verbose",
    default=False,
    action="store_true",
    help="include the raw message",
)
possible_types = [t.value for t in DeviceType]
shared_parser.add_argument(
    "-c",
    "--device-type",
    type=str,
    choices=possible_types,
    required=True,
    help="the type of the device",
)
shared_parser.add_argument(
    "-k",
    "--token",
    default="",
    type=str,
    help="the token for communicating with the new switcher devices",
)
possible_types = [t.value for t in DeviceType]
shared_parser.add_argument(
    "-c",
    "--device-type",
    type=str,
    choices=possible_types,
    required=True,
    help="the type of the device",
)
shared_parser.add_argument(
    "-d",
    "--device-id",
    type=str,
    required=True,
    help="the identification of the device",
)
shared_parser.add_argument(
    "-l",
    "--device-key",
    type=str,
    required=False,
    default="00",
    help="the login key of the device",
)
shared_parser.add_argument(
    "-i",
    "--ip-address",
    type=str,
    required=True,
    help="the ip address assigned to the device",
)

# parent parser
main_parser = ArgumentParser(
    description="Control your Switcher device",
    epilog=_examples,
    formatter_class=RawDescriptionHelpFormatter,
)

subparsers = main_parser.add_subparsers(dest="action", description="supported actions")

# control_thermostat parser
control_thermostat_parser = subparsers.add_parser(
    "control_thermostat",
    help="control a breeze device",
    parents=[shared_parser],
)
control_thermostat_parser.add_argument(
    "-r", "--remote-id", required=True, type=str, help="remote id of your device"
)
possible_states = dict(map(lambda s: (s.display, s), DeviceState))
control_thermostat_parser.add_argument(
    "-s",
    "--state",
    choices=possible_states.keys(),
    help="thermostat state",
)
possible_modes = dict(map(lambda s: (s.display, s), ThermostatMode))
control_thermostat_parser.add_argument(
    "-m",
    "--mode",
    choices=possible_modes.keys(),
    help="thermostat mode",
)
possible_fan_level = dict(map(lambda s: (s.display, s), ThermostatFanLevel))
control_thermostat_parser.add_argument(
    "-f",
    "--fan-level",
    choices=possible_fan_level.keys(),
    help="thermostat fan level",
)
possible_swing = dict(map(lambda s: (s.display, s), ThermostatSwing))
control_thermostat_parser.add_argument(
    "-w",
    "--swing",
    choices=possible_swing.keys(),
    help="thermostat swing",
)
control_thermostat_parser.add_argument(
    "-t",
    "--temperature",
    type=int,
    help="thermostat temperature, a positive integer",
)
control_thermostat_parser.add_argument(
    "-u",
    "--update",
    default=False,
    action="store_true",
    help="update state without control",
)

# create_schedule parser
create_schedule_parser = subparsers.add_parser(
    "create_schedule",
    help="create a new schedule",
    parents=[shared_parser],
)
create_schedule_parser.add_argument(
    "-n",
    "--start-time",
    type=str,
    required=True,
    help="the on time for the schedule, e.g. 13:00",
)
create_schedule_parser.add_argument(
    "-f",
    "--end-time",
    type=str,
    required=True,
    help="the off time for the schedule, e.g. 13:30",
)
possible_weekdays = [d.value for d in Days]
create_schedule_parser.add_argument(
    "-w",
    "--weekdays",
    choices=possible_weekdays,
    nargs="*",
    required=False,
    help="days for recurring schedules",
    default=list(),
)

# delete_schedule parser
delete_schedule_parser = subparsers.add_parser(
    "delete_schedule",
    help="delete a device schedule",
    parents=[shared_parser],
)
delete_schedule_parser.add_argument(
    "-s",
    "--schedule-id",
    type=str,
    required=True,
    help="the id of the schedule for deletion",
)

# get_schedules parser
subparsers.add_parser(
    "get_schedules", help="retrieve a device schedules", parents=[shared_parser]
)

# get_state parser
subparsers.add_parser(
    "get_state", help="get the current state of a device", parents=[shared_parser]
)

# get_thermostat_state parser
subparsers.add_parser(
    "get_thermostat_state",
    help="get the current state a thermostat (breeze) device",
    parents=[shared_parser],
)

# set_auto_shutdown parser
set_auto_shutdown_parser = subparsers.add_parser(
    "set_auto_shutdown",
    help="set the auto shutdown property (1h-24h)",
    parents=[shared_parser],
)
set_auto_shutdown_parser.add_argument(
    "-r",
    "--hours",
    type=int,
    required=True,
    help="number hours for the auto shutdown",
)
set_auto_shutdown_parser.add_argument(
    "-m",
    "--minutes",
    type=int,
    nargs="?",
    default=0,
    help="number hours for the auto shutdown",
)

# set_name parser
set_name_parser = subparsers.add_parser(
    "set_name", help="set the name of the device", parents=[shared_parser]
)
set_name_parser.add_argument(
    "-n",
    "--name",
    type=str,
    required=True,
    help="new name for the device",
)

# stop shutter parser
set_shutter_position_parser = subparsers.add_parser(
    "set_shutter_position",
    help="set shutter position",
    parents=[shared_parser],
)
set_shutter_position_parser.add_argument(
    "-p",
    "--position",
    required=True,
    type=int,
    help="Shutter position percentage",
)
set_shutter_position_parser.add_argument(
    "-x",
    "--index",
    required=False,
    type=int,
    default=1,
    help="select shutter number id to operate",
)

# stop shutter parser
stop_shutter_parser = subparsers.add_parser(
    "stop_shutter", help="stop shutter", parents=[shared_parser]
)
stop_shutter_parser.add_argument(
    "-x",
    "--index",
    required=False,
    type=int,
    default=1,
    help="select shutter number id to operate",
)

# turn_off parser
turn_on_parser = subparsers.add_parser(
    "turn_off", help="turn off the device", parents=[shared_parser]
)

# turn_on parser
turn_on_parser = subparsers.add_parser(
    "turn_on", help="turn on the device", parents=[shared_parser]
)
turn_on_parser.add_argument(
    "-t",
    "--timer",
    type=int,
    nargs="?",
    default=0,
    help="set minutes timer for turn on operation",
)

# turn_off_light parser
turn_on_light_parser = subparsers.add_parser(
    "turn_off_light", help="turn off light", parents=[shared_parser]
)
turn_on_light_parser.add_argument(
    "-x",
    "--index",
    required=False,
    type=int,
    default=1,
    help="select light number id to turn off",
)

# turn_on_light parser
turn_on_light_parser = subparsers.add_parser(
    "turn_on_light", help="turn on light", parents=[shared_parser]
)
turn_on_light_parser.add_argument(
    "-x",
    "--index",
    required=False,
    type=int,
    default=1,
    help="select light number id to turn on",
)


def asdict(dc: object, verbose: bool = False) -> Dict[str, Any]:
    """Use as custom implementation of the asdict utility method."""
    return {
        k: v
        for k, v in dc.__dict__.items()
        if not (not verbose and k == "unparsed_response")
    }


async def get_thermostat_state(
    device_type: DeviceType,
    device_id: str,
    device_key: str,
    device_ip: str,
    verbose: bool,
<<<<<<< HEAD
    token: str,
) -> None:
    """Use to launch a get_breeze_state request."""
    async with SwitcherType2Api(
        device_type, device_ip, device_id, device_key, token
    ) as api:
=======
) -> None:
    """Use to launch a get_breeze_state request."""
    async with SwitcherType2Api(device_type, device_ip, device_id, device_key) as api:
>>>>>>> 56de3540
        printer.pprint(asdict(await api.get_breeze_state(), verbose))


async def get_state(
    device_type: DeviceType,
    device_id: str,
    device_key: str,
    device_ip: str,
    verbose: bool,
) -> None:
    """Use to launch a get_state request."""
    async with SwitcherType1Api(device_type, device_ip, device_id, device_key) as api:
        printer.pprint(asdict(await api.get_state(), verbose))


async def control_thermostat(
    device_type: DeviceType,
    device_id: str,
    device_key: str,
    device_ip: str,
    remote_id: str,
    state: str,
    mode: Union[str, None] = None,
    target_temp: int = 0,
    fan_level: Union[str, None] = None,
    swing: Union[str, None] = None,
    update_state: bool = False,
    verbose: bool = False,
    token: str = "",
) -> None:
    """Control Breeze device."""
<<<<<<< HEAD
    async with SwitcherType2Api(
        device_type, device_ip, device_id, device_key, token
    ) as api:
=======
    async with SwitcherType2Api(device_type, device_ip, device_id, device_key) as api:
>>>>>>> 56de3540
        printer.pprint(
            asdict(
                await api.control_breeze_device(
                    SwitcherBreezeRemoteManager().get_remote(remote_id),
                    possible_states[state] if state else None,
                    possible_modes[mode] if mode else None,
                    target_temp,
                    possible_fan_level[fan_level] if fan_level else None,
                    possible_swing[swing] if swing else None,
                    update_state,
                ),
                verbose,
            )
        )


async def turn_on(
    device_type: DeviceType,
    device_id: str,
    device_key: str,
    device_ip: str,
    timer: int,
    verbose: bool,
) -> None:
    """Use to launch a turn_on request."""
    async with SwitcherType1Api(device_type, device_ip, device_id, device_key) as api:
        printer.pprint(asdict(await api.control_device(Command.ON, timer), verbose))


async def turn_off(
    device_type: DeviceType,
    device_id: str,
    device_key: str,
    device_ip: str,
    verbose: bool,
) -> None:
    """Use to launch a turn_off request."""
    async with SwitcherType1Api(device_type, device_ip, device_id, device_key) as api:
        printer.pprint(asdict(await api.control_device(Command.OFF), verbose))


async def set_name(
    device_type: DeviceType,
    device_id: str,
    device_key: str,
    device_ip: str,
    name: str,
    verbose: bool,
) -> None:
    """Use to launch a set_name request."""
    async with SwitcherType1Api(device_type, device_ip, device_id, device_key) as api:
        printer.pprint(asdict(await api.set_device_name(name), verbose))


async def set_auto_shutdown(
    device_type: DeviceType,
    device_id: str,
    device_key: str,
    device_ip: str,
    hours: int,
    minutes: int,
    verbose: bool,
) -> None:
    """Use to launch a set_auto_shutdown request."""
    td_val = timedelta(hours=hours, minutes=minutes)
    async with SwitcherType1Api(device_type, device_ip, device_id, device_key) as api:
        printer.pprint(asdict(await api.set_auto_shutdown(td_val), verbose))


async def get_schedules(
    device_type: DeviceType,
    device_id: str,
    device_key: str,
    device_ip: str,
    verbose: bool,
) -> None:
    """Use to launch a get_schedules request."""
    async with SwitcherType1Api(device_type, device_ip, device_id, device_key) as api:
        response = await api.get_schedules()
        if verbose:
            printer.pprint({"unparsed_response": response.unparsed_response})
            print()
        for schedule in response.schedules:
            printer.pprint(asdict(schedule))
            print()


async def delete_schedule(
    device_type: DeviceType,
    device_id: str,
    device_key: str,
    device_ip: str,
    schedule_id: str,
    verbose: bool,
) -> None:
    """Use to launch a delete_schedule request."""
    async with SwitcherType1Api(device_type, device_ip, device_id, device_key) as api:
        printer.pprint(asdict(await api.delete_schedule(schedule_id), verbose))


async def create_schedule(
    device_type: DeviceType,
    device_id: str,
    device_key: str,
    device_ip: str,
    start_time: str,
    end_time: str,
    weekdays: List[str],
    verbose: bool,
) -> None:
    """Use to launch a create_schedule request."""
    async with SwitcherType1Api(device_type, device_ip, device_id, device_key) as api:
        printer.pprint(
            asdict(
                await api.create_schedule(
                    start_time,
                    end_time,
                    set([Days(w) for w in weekdays]),  # type: ignore
                ),
                verbose,
            )
        )


async def stop_shutter(
    device_type: DeviceType,
    device_id: str,
    device_key: str,
    device_ip: str,
<<<<<<< HEAD
    index: int,
    verbose: bool,
    token: str,
) -> None:
    """Stop shutter."""
    async with SwitcherType2Api(
        device_type, device_ip, device_id, device_key, token
    ) as api:
        printer.pprint(
            asdict(
                await api.stop_shutter(index),
=======
    verbose: bool,
) -> None:
    """Stop shutter."""
    async with SwitcherType2Api(device_type, device_ip, device_id, device_key) as api:
        printer.pprint(
            asdict(
                await api.stop_shutter(),
>>>>>>> 56de3540
                verbose,
            )
        )


async def set_shutter_position(
    device_type: DeviceType,
    device_id: str,
    device_key: str,
    device_ip: str,
    position: int,
<<<<<<< HEAD
    index: int,
    verbose: bool,
    token: str,
) -> None:
    """Use to set the shutter position."""
    async with SwitcherType2Api(
        device_type, device_ip, device_id, device_key, token
    ) as api:
=======
    verbose: bool,
) -> None:
    """Use to set the shutter position."""
    async with SwitcherType2Api(device_type, device_ip, device_id, device_key) as api:
>>>>>>> 56de3540
        printer.pprint(
            asdict(
                await api.set_position(position, index),
                verbose,
            )
        )


async def turn_on_light(
    device_type: DeviceType,
    device_id: str,
    device_key: str,
    device_ip: str,
    index: int,
    verbose: bool,
    token: str,
) -> None:
    """Use for turn on light."""
    async with SwitcherType2Api(
        device_type, device_ip, device_id, device_key, token
    ) as api:
        printer.pprint(asdict(await api.set_light(LightState.ON, index), verbose))


async def turn_off_light(
    device_type: DeviceType,
    device_id: str,
    device_key: str,
    device_ip: str,
    index: int,
    verbose: bool,
    token: str,
) -> None:
    """Use for turn off light."""
    async with SwitcherType2Api(
        device_type, device_ip, device_id, device_key, token
    ) as api:
        printer.pprint(asdict(await api.set_light(LightState.OFF, index), verbose))


if __name__ == "__main__":
    try:
        args = main_parser.parse_args()

        if "device_type" in args and type(args.device_type) is not DeviceType:
            args.device_type = convert_str_to_devicetype(args.device_type)
<<<<<<< HEAD

=======
>>>>>>> 56de3540
        if args.action == "get_state":
            asyncio.run(
                get_state(
                    args.device_type,
                    args.device_id,
                    args.device_key,
                    args.ip_address,
                    args.verbose,
                )
            )
        elif args.action == "turn_on":
            asyncio.run(
                turn_on(
                    args.device_type,
                    args.device_id,
                    args.device_key,
                    args.ip_address,
                    args.timer,
                    args.verbose,
                )
            )
        elif args.action == "turn_off":
            asyncio.run(
                turn_off(
                    args.device_type,
                    args.device_id,
                    args.device_key,
                    args.ip_address,
                    args.verbose,
                )
            )
        elif args.action == "set_name":
            asyncio.run(
                set_name(
                    args.device_type,
                    args.device_id,
                    args.device_key,
                    args.ip_address,
                    args.name,
                    args.verbose,
                )
            )
        elif args.action == "set_auto_shutdown":
            asyncio.run(
                set_auto_shutdown(
                    args.device_type,
                    args.device_id,
                    args.device_key,
                    args.ip_address,
                    args.hours,
                    args.minutes,
                    args.verbose,
                )
            )
        elif args.action == "get_schedules":
            asyncio.run(
                get_schedules(
                    args.device_type,
                    args.device_id,
                    args.device_key,
                    args.ip_address,
                    args.verbose,
                )
            )
        elif args.action == "delete_schedule":
            asyncio.run(
                delete_schedule(
                    args.device_type,
                    args.device_id,
                    args.device_key,
                    args.ip_address,
                    args.schedule_id,
                    args.verbose,
                )
            )
        elif args.action == "create_schedule":
            asyncio.run(
                create_schedule(
                    args.device_type,
                    args.device_id,
                    args.device_key,
                    args.ip_address,
                    args.start_time,
                    args.end_time,
                    args.weekdays,
                    args.verbose,
                )
            )

        elif args.action == "stop_shutter":
            asyncio.run(
                stop_shutter(
                    args.device_type,
                    args.device_id,
                    args.device_key,
                    args.ip_address,
                    args.index,
                    args.verbose,
                    args.token,
                )
            )

        elif args.action == "set_shutter_position":
            asyncio.run(
                set_shutter_position(
                    args.device_type,
                    args.device_id,
                    args.device_key,
                    args.ip_address,
                    args.position,
                    args.index,
                    args.verbose,
                    args.token,
                )
            )

        elif args.action == "control_thermostat":
            asyncio.run(
                control_thermostat(
                    args.device_type,
                    args.device_id,
                    args.device_key,
                    args.ip_address,
                    args.remote_id,
                    args.state,
                    args.mode,
                    args.temperature,
                    args.fan_level,
                    args.swing,
                    args.update,
                    args.verbose,
                    args.token,
                )
            )
        elif args.action == "get_thermostat_state":
            asyncio.run(
                get_thermostat_state(
                    args.device_type,
                    args.device_id,
                    args.device_key,
                    args.ip_address,
                    args.verbose,
<<<<<<< HEAD
                    args.token,
                )
            )

        elif args.action == "turn_on_light":
            asyncio.run(
                turn_on_light(
                    args.device_type,
                    args.device_id,
                    args.device_key,
                    args.ip_address,
                    args.index,
                    args.verbose,
                    args.token,
                )
            )

        elif args.action == "turn_off_light":
            asyncio.run(
                turn_off_light(
                    args.device_type,
                    args.device_id,
                    args.device_key,
                    args.ip_address,
                    args.index,
                    args.verbose,
                    args.token,
=======
>>>>>>> 56de3540
                )
            )

    except KeyboardInterrupt:
        exit()<|MERGE_RESOLUTION|>--- conflicted
+++ resolved
@@ -27,10 +27,7 @@
 from aioswitcher.device import (
     DeviceState,
     DeviceType,
-<<<<<<< HEAD
     LightState,
-=======
->>>>>>> 56de3540
     ThermostatFanLevel,
     ThermostatMode,
     ThermostatSwing,
@@ -56,7 +53,6 @@
 python control_device.py create_schedule -c "Switcher Touch" -d ab1c2d -i "111.222.11.22" -n "17:30" -f "18:30" -w Sunday Monday Friday\n
 
 python control_device.py stop_shutter -c "Switcher Runner" -d f2239a -i "192.168.50.98"\n
-<<<<<<< HEAD
 python control_device.py stop_shutter -c "Switcher Runner S11" -d f2239a -i "192.168.50.98"\n
 python control_device.py set_shutter_position -c "Switcher Runner" -d f2239a -i "192.168.50.98" -p 50\n
 python control_device.py set_shutter_position -c "Switcher Runner S11" -d f2239a -i "192.168.50.98" -p 50\n
@@ -65,9 +61,6 @@
 python control_device.py turn_on_light -c "Switcher Runner S11" -d ab1c2d -i "111.222.11.22" -x 2\n
 python control_device.py turn_off_light -c "Switcher Runner S11" -d ab1c2d -i "111.222.11.22" -x 1\n
 python control_device.py turn_off_light -c "Switcher Runner S11" -d ab1c2d -i "111.222.11.22" -x 2\n
-=======
-python control_device.py set_shutter_position -c "Switcher Runner" -d f2239a -i "192.168.50.98" -p 50\n
->>>>>>> 56de3540
 
 python control_device.py get_thermostat_state -c "Switcher Breeze" -d 3a20b7 -i "192.168.50.77"\n
 
@@ -386,18 +379,12 @@
     device_key: str,
     device_ip: str,
     verbose: bool,
-<<<<<<< HEAD
     token: str,
 ) -> None:
     """Use to launch a get_breeze_state request."""
     async with SwitcherType2Api(
         device_type, device_ip, device_id, device_key, token
     ) as api:
-=======
-) -> None:
-    """Use to launch a get_breeze_state request."""
-    async with SwitcherType2Api(device_type, device_ip, device_id, device_key) as api:
->>>>>>> 56de3540
         printer.pprint(asdict(await api.get_breeze_state(), verbose))
 
 
@@ -429,13 +416,9 @@
     token: str = "",
 ) -> None:
     """Control Breeze device."""
-<<<<<<< HEAD
     async with SwitcherType2Api(
         device_type, device_ip, device_id, device_key, token
     ) as api:
-=======
-    async with SwitcherType2Api(device_type, device_ip, device_id, device_key) as api:
->>>>>>> 56de3540
         printer.pprint(
             asdict(
                 await api.control_breeze_device(
@@ -565,7 +548,6 @@
     device_id: str,
     device_key: str,
     device_ip: str,
-<<<<<<< HEAD
     index: int,
     verbose: bool,
     token: str,
@@ -577,15 +559,6 @@
         printer.pprint(
             asdict(
                 await api.stop_shutter(index),
-=======
-    verbose: bool,
-) -> None:
-    """Stop shutter."""
-    async with SwitcherType2Api(device_type, device_ip, device_id, device_key) as api:
-        printer.pprint(
-            asdict(
-                await api.stop_shutter(),
->>>>>>> 56de3540
                 verbose,
             )
         )
@@ -597,7 +570,6 @@
     device_key: str,
     device_ip: str,
     position: int,
-<<<<<<< HEAD
     index: int,
     verbose: bool,
     token: str,
@@ -606,12 +578,6 @@
     async with SwitcherType2Api(
         device_type, device_ip, device_id, device_key, token
     ) as api:
-=======
-    verbose: bool,
-) -> None:
-    """Use to set the shutter position."""
-    async with SwitcherType2Api(device_type, device_ip, device_id, device_key) as api:
->>>>>>> 56de3540
         printer.pprint(
             asdict(
                 await api.set_position(position, index),
@@ -658,10 +624,7 @@
 
         if "device_type" in args and type(args.device_type) is not DeviceType:
             args.device_type = convert_str_to_devicetype(args.device_type)
-<<<<<<< HEAD
-
-=======
->>>>>>> 56de3540
+
         if args.action == "get_state":
             asyncio.run(
                 get_state(
@@ -804,7 +767,6 @@
                     args.device_key,
                     args.ip_address,
                     args.verbose,
-<<<<<<< HEAD
                     args.token,
                 )
             )
@@ -832,8 +794,6 @@
                     args.index,
                     args.verbose,
                     args.token,
-=======
->>>>>>> 56de3540
                 )
             )
 
