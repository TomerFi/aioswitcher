--- conflicted
+++ resolved
@@ -365,21 +365,15 @@
 
 
 async def get_thermostat_state(
-<<<<<<< HEAD
-    device_type: DeviceType, device_id: str, device_ip: str, verbose: bool, token: str
+    device_type: DeviceType,
+    device_id: str,
+    device_key: str,
+    device_ip: str,
+    verbose: bool,
+    token: str
 ) -> None:
     """Use to launch a get_breeze_state request."""
-    async with SwitcherType2Api(device_type, device_ip, device_id, token) as api:
-=======
-    device_type: DeviceType,
-    device_id: str,
-    device_key: str,
-    device_ip: str,
-    verbose: bool,
-) -> None:
-    """Use to launch a get_breeze_state request."""
-    async with SwitcherType2Api(device_type, device_ip, device_id, device_key) as api:
->>>>>>> 7089b15a
+    async with SwitcherType2Api(device_type, device_ip, device_id, device_key, token) as api:
         printer.pprint(asdict(await api.get_breeze_state(), verbose))
 
 
@@ -411,11 +405,7 @@
     token: str = "",
 ) -> None:
     """Control Breeze device."""
-<<<<<<< HEAD
-    async with SwitcherType2Api(device_type, device_ip, device_id, token) as api:
-=======
-    async with SwitcherType2Api(device_type, device_ip, device_id, device_key) as api:
->>>>>>> 7089b15a
+    async with SwitcherType2Api(device_type, device_ip, device_id, device_key, token) as api:
         printer.pprint(
             asdict(
                 await api.control_breeze_device(
@@ -550,11 +540,7 @@
     token: str,
 ) -> None:
     """Stop shutter."""
-<<<<<<< HEAD
-    async with SwitcherType2Api(device_type, device_ip, device_id, token) as api:
-=======
-    async with SwitcherType2Api(device_type, device_ip, device_id, device_key) as api:
->>>>>>> 7089b15a
+    async with SwitcherType2Api(device_type, device_ip, device_id, device_key, token) as api:
         printer.pprint(
             asdict(
                 await api.stop_shutter(index),
@@ -574,11 +560,7 @@
     token: str,
 ) -> None:
     """Use to set the shutter position."""
-<<<<<<< HEAD
-    async with SwitcherType2Api(device_type, device_ip, device_id, token) as api:
-=======
-    async with SwitcherType2Api(device_type, device_ip, device_id, device_key) as api:
->>>>>>> 7089b15a
+    async with SwitcherType2Api(device_type, device_ip, device_id, device_key, token) as api:
         printer.pprint(
             asdict(
                 await api.set_position(position, index),
